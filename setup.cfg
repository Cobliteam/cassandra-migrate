--- conflicted
+++ resolved
@@ -1,9 +1,5 @@
 [bumpversion]
-<<<<<<< HEAD
-current_version = 0.3.4
-=======
-current_version = 0.3.5
->>>>>>> 5d3ce639
+current_version = 0.3.10
 commit = True
 tag = True
 message = Release {new_version}
