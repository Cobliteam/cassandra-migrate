from setuptools import setup

<<<<<<< HEAD
VERSION = '0.3.9'
=======
VERSION = '0.3.5'

install_requires = [
    "arrow==0.17.0",
    "cassandra-driver==3.24.0",
    "cassandra-migrate==0.3.5",
    "click==7.1.2",
    "future==0.18.2",
    "geomet==0.2.1.post1",
    "python-dateutil==2.8.1",
    "PyYAML==5.*",
    "six==1.15.0",
    "tabulate==0.8.9",
    "typing-extensions==3.7.4.3"]
>>>>>>> 5d3ce639

setup(name='cassandra-migrate',
      packages=['cassandra_migrate'],
      version=VERSION,
      description='Simple Cassandra database migration program.',
      long_description=open('README.rst').read(),
      url='https://github.com/Cobliteam/cassandra-migrate',
      download_url='https://github.com/Cobliteam/cassandra-migrate/archive/{}.tar.gz'.format(VERSION),
      author='Daniel Miranda',
      author_email='daniel@cobli.co',
      license='MIT',
<<<<<<< HEAD
      install_requires=[
          'cassandra-driver',
          'future',
          'PyYAML',
          'arrow',
          'tabulate'
      ],
=======
      install_requires=install_requires,
>>>>>>> 5d3ce639
      scripts=['bin/cassandra-migrate'],
      keywords='cassandra schema migration')<|MERGE_RESOLUTION|>--- conflicted
+++ resolved
@@ -1,9 +1,6 @@
 from setuptools import setup
 
-<<<<<<< HEAD
-VERSION = '0.3.9'
-=======
-VERSION = '0.3.5'
+VERSION = '0.3.10'
 
 install_requires = [
     "arrow==0.17.0",
@@ -17,7 +14,6 @@
     "six==1.15.0",
     "tabulate==0.8.9",
     "typing-extensions==3.7.4.3"]
->>>>>>> 5d3ce639
 
 setup(name='cassandra-migrate',
       packages=['cassandra_migrate'],
@@ -29,16 +25,6 @@
       author='Daniel Miranda',
       author_email='daniel@cobli.co',
       license='MIT',
-<<<<<<< HEAD
-      install_requires=[
-          'cassandra-driver',
-          'future',
-          'PyYAML',
-          'arrow',
-          'tabulate'
-      ],
-=======
       install_requires=install_requires,
->>>>>>> 5d3ce639
       scripts=['bin/cassandra-migrate'],
       keywords='cassandra schema migration')